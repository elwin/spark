package spark.executor

import java.nio.ByteBuffer
import spark.Logging
import spark.TaskState.TaskState
import spark.util.AkkaUtils
import akka.actor.{ActorRef, Actor, Props}
import java.util.concurrent.{TimeUnit, ThreadPoolExecutor, SynchronousQueue}
import akka.remote.RemoteClientLifeCycleEvent
import spark.scheduler.cluster._
import spark.scheduler.cluster.RegisteredExecutor
import spark.scheduler.cluster.LaunchTask
import spark.scheduler.cluster.RegisterExecutorFailed
import spark.scheduler.cluster.RegisterExecutor


private[spark] class StandaloneExecutorBackend(
    executor: Executor,
<<<<<<< HEAD
    driverUrl: String,
    workerId: String,
=======
    masterUrl: String,
    executorId: String,
>>>>>>> f03d9760
    hostname: String,
    cores: Int)
  extends Actor
  with ExecutorBackend
  with Logging {

  var driver: ActorRef = null

  override def preStart() {
    try {
<<<<<<< HEAD
      logInfo("Connecting to driver: " + driverUrl)
      driver = context.actorFor(driverUrl)
      driver ! RegisterSlave(workerId, hostname, cores)
=======
      logInfo("Connecting to master: " + masterUrl)
      master = context.actorFor(masterUrl)
      master ! RegisterExecutor(executorId, hostname, cores)
>>>>>>> f03d9760
      context.system.eventStream.subscribe(self, classOf[RemoteClientLifeCycleEvent])
      context.watch(driver) // Doesn't work with remote actors, but useful for testing
    } catch {
      case e: Exception =>
        logError("Failed to connect to driver", e)
        System.exit(1)
    }
  }

  override def receive = {
<<<<<<< HEAD
    case RegisteredSlave(sparkProperties) =>
      logInfo("Successfully registered with driver")
      executor.initialize(hostname, sparkProperties)
=======
    case RegisteredExecutor(sparkProperties) =>
      logInfo("Successfully registered with master")
      executor.initialize(executorId, hostname, sparkProperties)
>>>>>>> f03d9760

    case RegisterExecutorFailed(message) =>
      logError("Slave registration failed: " + message)
      System.exit(1)

    case LaunchTask(taskDesc) =>
      logInfo("Got assigned task " + taskDesc.taskId)
      executor.launchTask(this, taskDesc.taskId, taskDesc.serializedTask)
  }

  override def statusUpdate(taskId: Long, state: TaskState, data: ByteBuffer) {
<<<<<<< HEAD
    driver ! StatusUpdate(workerId, taskId, state, data)
=======
    master ! StatusUpdate(executorId, taskId, state, data)
>>>>>>> f03d9760
  }
}

private[spark] object StandaloneExecutorBackend {
<<<<<<< HEAD
  def run(driverUrl: String, workerId: String, hostname: String, cores: Int) {
=======
  def run(masterUrl: String, executorId: String, hostname: String, cores: Int) {
>>>>>>> f03d9760
    // Create a new ActorSystem to run the backend, because we can't create a SparkEnv / Executor
    // before getting started with all our system properties, etc
    val (actorSystem, boundPort) = AkkaUtils.createActorSystem("sparkExecutor", hostname, 0)
    val actor = actorSystem.actorOf(
<<<<<<< HEAD
      Props(new StandaloneExecutorBackend(new Executor, driverUrl, workerId, hostname, cores)),
=======
      Props(new StandaloneExecutorBackend(new Executor, masterUrl, executorId, hostname, cores)),
>>>>>>> f03d9760
      name = "Executor")
    actorSystem.awaitTermination()
  }

  def main(args: Array[String]) {
    if (args.length != 4) {
<<<<<<< HEAD
      System.err.println("Usage: StandaloneExecutorBackend <driverUrl> <workerId> <hostname> <cores>")
=======
      System.err.println("Usage: StandaloneExecutorBackend <master> <executorId> <hostname> <cores>")
>>>>>>> f03d9760
      System.exit(1)
    }
    run(args(0), args(1), args(2), args(3).toInt)
  }
}<|MERGE_RESOLUTION|>--- conflicted
+++ resolved
@@ -16,13 +16,8 @@
 
 private[spark] class StandaloneExecutorBackend(
     executor: Executor,
-<<<<<<< HEAD
     driverUrl: String,
-    workerId: String,
-=======
-    masterUrl: String,
     executorId: String,
->>>>>>> f03d9760
     hostname: String,
     cores: Int)
   extends Actor
@@ -33,15 +28,9 @@
 
   override def preStart() {
     try {
-<<<<<<< HEAD
       logInfo("Connecting to driver: " + driverUrl)
       driver = context.actorFor(driverUrl)
-      driver ! RegisterSlave(workerId, hostname, cores)
-=======
-      logInfo("Connecting to master: " + masterUrl)
-      master = context.actorFor(masterUrl)
-      master ! RegisterExecutor(executorId, hostname, cores)
->>>>>>> f03d9760
+      driver ! RegisterExecutor(executorId, hostname, cores)
       context.system.eventStream.subscribe(self, classOf[RemoteClientLifeCycleEvent])
       context.watch(driver) // Doesn't work with remote actors, but useful for testing
     } catch {
@@ -52,15 +41,9 @@
   }
 
   override def receive = {
-<<<<<<< HEAD
-    case RegisteredSlave(sparkProperties) =>
+    case RegisteredExecutor(sparkProperties) =>
       logInfo("Successfully registered with driver")
-      executor.initialize(hostname, sparkProperties)
-=======
-    case RegisteredExecutor(sparkProperties) =>
-      logInfo("Successfully registered with master")
       executor.initialize(executorId, hostname, sparkProperties)
->>>>>>> f03d9760
 
     case RegisterExecutorFailed(message) =>
       logError("Slave registration failed: " + message)
@@ -72,40 +55,24 @@
   }
 
   override def statusUpdate(taskId: Long, state: TaskState, data: ByteBuffer) {
-<<<<<<< HEAD
-    driver ! StatusUpdate(workerId, taskId, state, data)
-=======
-    master ! StatusUpdate(executorId, taskId, state, data)
->>>>>>> f03d9760
+    driver ! StatusUpdate(executorId, taskId, state, data)
   }
 }
 
 private[spark] object StandaloneExecutorBackend {
-<<<<<<< HEAD
-  def run(driverUrl: String, workerId: String, hostname: String, cores: Int) {
-=======
-  def run(masterUrl: String, executorId: String, hostname: String, cores: Int) {
->>>>>>> f03d9760
+  def run(driverUrl: String, executorId: String, hostname: String, cores: Int) {
     // Create a new ActorSystem to run the backend, because we can't create a SparkEnv / Executor
     // before getting started with all our system properties, etc
     val (actorSystem, boundPort) = AkkaUtils.createActorSystem("sparkExecutor", hostname, 0)
     val actor = actorSystem.actorOf(
-<<<<<<< HEAD
-      Props(new StandaloneExecutorBackend(new Executor, driverUrl, workerId, hostname, cores)),
-=======
-      Props(new StandaloneExecutorBackend(new Executor, masterUrl, executorId, hostname, cores)),
->>>>>>> f03d9760
+      Props(new StandaloneExecutorBackend(new Executor, driverUrl, executorId, hostname, cores)),
       name = "Executor")
     actorSystem.awaitTermination()
   }
 
   def main(args: Array[String]) {
     if (args.length != 4) {
-<<<<<<< HEAD
-      System.err.println("Usage: StandaloneExecutorBackend <driverUrl> <workerId> <hostname> <cores>")
-=======
-      System.err.println("Usage: StandaloneExecutorBackend <master> <executorId> <hostname> <cores>")
->>>>>>> f03d9760
+      System.err.println("Usage: StandaloneExecutorBackend <driverUrl> <executorId> <hostname> <cores>")
       System.exit(1)
     }
     run(args(0), args(1), args(2), args(3).toInt)
