--- conflicted
+++ resolved
@@ -52,14 +52,11 @@
    */
   def onStageSubmitted(stageSubmitted: SparkListenerStageSubmitted) { }
 
-<<<<<<< HEAD
-=======
   /**
    * Called when a task starts
    */
   def onTaskStart(taskEnd: SparkListenerTaskStart) { }
 
->>>>>>> e87de037
   /**
    * Called when a task ends
    */
